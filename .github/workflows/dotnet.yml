--- conflicted
+++ resolved
@@ -17,13 +17,9 @@
     - name: Setup .NET
       uses: actions/setup-dotnet@v4
       with:
-<<<<<<< HEAD
-        dotnet-version: 9.0.x
-=======
         dotnet-version: |
             8.0.x
             9.0.x
->>>>>>> 55a05445
         
     - name: Restore dependencies
       run: dotnet restore
