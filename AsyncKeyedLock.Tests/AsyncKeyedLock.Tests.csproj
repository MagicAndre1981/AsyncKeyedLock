--- conflicted
+++ resolved
@@ -1,11 +1,7 @@
 ﻿<Project Sdk="Microsoft.NET.Sdk">
 
   <PropertyGroup>
-<<<<<<< HEAD
-    <TargetFramework>net9.0</TargetFramework>
-=======
     <TargetFrameworks>net8.0;net9.0</TargetFrameworks>
->>>>>>> 55a05445
     <ImplicitUsings>enable</ImplicitUsings>
     <Nullable>enable</Nullable>
 
