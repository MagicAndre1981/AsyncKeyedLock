﻿<Project Sdk="Microsoft.NET.Sdk">

  <PropertyGroup>
    <TargetFrameworks>net8.0;net9.0</TargetFrameworks>
    <ImplicitUsings>enable</ImplicitUsings>
    <Nullable>enable</Nullable>

    <IsPackable>false</IsPackable>

    <SignAssembly>True</SignAssembly>

    <AssemblyOriginatorKeyFile>AsyncKeyedLock.Tests.snk</AssemblyOriginatorKeyFile>
	<SuppressNETCoreSdkPreviewMessage>true</SuppressNETCoreSdkPreviewMessage>
  </PropertyGroup>

  <ItemGroup>
    <PackageReference Include="FluentAssertions" Version="6.12.0" />
    <PackageReference Include="ListShuffle" Version="2.0.0" />
<<<<<<< HEAD
    <PackageReference Include="Microsoft.NET.Test.Sdk" Version="17.9.0" />
    <PackageReference Include="xunit" Version="2.7.1" />
    <PackageReference Include="xunit.runner.visualstudio" Version="2.8.1">
=======
    <PackageReference Include="Microsoft.NET.Test.Sdk" Version="17.10.0" />
    <PackageReference Include="xunit" Version="2.7.0" />
    <PackageReference Include="xunit.runner.visualstudio" Version="2.5.8">
>>>>>>> c2f87d41
      <IncludeAssets>runtime; build; native; contentfiles; analyzers; buildtransitive</IncludeAssets>
      <PrivateAssets>all</PrivateAssets>
    </PackageReference>
    <PackageReference Include="coverlet.collector" Version="6.0.2">
      <IncludeAssets>runtime; build; native; contentfiles; analyzers; buildtransitive</IncludeAssets>
      <PrivateAssets>all</PrivateAssets>
    </PackageReference>
  </ItemGroup>

  <ItemGroup>
    <ProjectReference Include="..\AsyncKeyedLock\AsyncKeyedLock.csproj" />
  </ItemGroup>

</Project><|MERGE_RESOLUTION|>--- conflicted
+++ resolved
@@ -16,15 +16,9 @@
   <ItemGroup>
     <PackageReference Include="FluentAssertions" Version="6.12.0" />
     <PackageReference Include="ListShuffle" Version="2.0.0" />
-<<<<<<< HEAD
-    <PackageReference Include="Microsoft.NET.Test.Sdk" Version="17.9.0" />
-    <PackageReference Include="xunit" Version="2.7.1" />
-    <PackageReference Include="xunit.runner.visualstudio" Version="2.8.1">
-=======
     <PackageReference Include="Microsoft.NET.Test.Sdk" Version="17.10.0" />
     <PackageReference Include="xunit" Version="2.7.0" />
-    <PackageReference Include="xunit.runner.visualstudio" Version="2.5.8">
->>>>>>> c2f87d41
+    <PackageReference Include="xunit.runner.visualstudio" Version="2.8.1">
       <IncludeAssets>runtime; build; native; contentfiles; analyzers; buildtransitive</IncludeAssets>
       <PrivateAssets>all</PrivateAssets>
     </PackageReference>
